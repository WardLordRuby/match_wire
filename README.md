--- conflicted
+++ resolved
@@ -1,13 +1,7 @@
 [iw4m-server-master]: https://master.iw4.zip/servers#
-<<<<<<< HEAD
-[help-img]: https://i.imgur.com/vjiBSp1.png "query arguments"
-[step-2]: https://i.imgur.com/0ynEJ4e.png "open command prompt in MWR directory"
-[latest-dl]: https://github.com/WardLordRuby/H2M_favorites/releases/download/v0.2.9/h2m_favorites.exe
-=======
 [filter-help]: https://i.imgur.com/13Ni21N.png "query arguments"
 [reconnect-help]: https://i.imgur.com/bKSbsBL.png "history arguments"
 [latest-dl]: https://github.com/WardLordRuby/H2M_favorites/releases/download/v0.4.0/h2m_favorites.exe
->>>>>>> e26a7560
 <div align="center">
     <img src="https://i.imgur.com/VAxzjQZ.png" width="15%" height="15%">
 </div>
@@ -15,11 +9,6 @@
 # H2M Favorites
 [![GitHub Downloads](https://img.shields.io/github/downloads/WardLordRuby/H2M_favorites/total?label=Downloads&labelColor=%2323282e&color=%230e8726)][latest-dl]
 [![GitHub License](https://img.shields.io/github/license/WardLordRuby/H2M_favorites?label=License&labelColor=%2323282e)](LICENSE)  
-<<<<<<< HEAD
-
-A command line interface for writing your own queries of servers running [IW4Admin][iw4m-server-master]
-=======
->>>>>>> e26a7560
 
 H2M Favorites (name-change-pending) is a launcher that aims to provide quality of life improvements to the base H2M experience.  
 
@@ -33,18 +22,6 @@
 2. Place h2m_favorites.exe in your MWR(2017) game directory
 
 ## Usage
-<<<<<<< HEAD
-Double clicking h2m_favorites.exe will compile your favorites list with the top 100 servers that have the highest player-counts.
-
-#### Custom queries:
-Filtering H2M servers is easy by adding your own arguments. We can do this with a few simple steps.
-1. Navagate to your installation of MWR(2017)
-2. Right click inside the folder (or shift right click) and select 'Open in Terminal'
-   
-   ![tutorial-1][step-2]
-4. In the terminal window we will be using an example query for deminstration pupropses  
-   Examples:
-=======
 Launch h2m_favorites.exe once it is inside your game directory and it will automatically start H2M-Mod for you. The terminal window will provide you a place to enter commands.
 
 ### Commands  
@@ -65,7 +42,6 @@
 The filter command with no added arguments will give you the top 100 most populated servers  
 
 Examples:
->>>>>>> e26a7560
      
    ```
    filter --team-size-max 6 --exclude trick shot 
